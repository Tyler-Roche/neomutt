--- conflicted
+++ resolved
@@ -26,31 +26,18 @@
 typedef struct buffy_t
 {
   char path[_POSIX_PATH_MAX];
-<<<<<<< HEAD
-#ifdef USE_SIDEBAR
-  char realpath[_POSIX_PATH_MAX];
-#endif
-  char *desc;
-=======
   char realpath[_POSIX_PATH_MAX]; /* used for duplicate detection, context comparison,
                                      and the sidebar */
->>>>>>> 634c2bca
+  char *desc;
   off_t size;
   struct buffy_t *next;
   short new;			/* mailbox has new mail */
-<<<<<<< HEAD
-  int msg_count;		/* total number of messages */
-  int msg_unread;		/* number of unread messages */
-  int msg_flagged;		/* number of flagged messages */
-  short is_hidden;		/* is hidden from the sidebar */
-=======
 
   /* These next three are only set when OPTMAILCHECKSTATS is set */
   int msg_count;		/* total number of messages */
   int msg_unread;		/* number of unread messages */
   int msg_flagged;		/* number of flagged messages */
 
->>>>>>> 634c2bca
   short notified;		/* user has been notified */
   short magic;			/* mailbox type */
   short newly_created;		/* mbox or mmdf just popped into existence */
