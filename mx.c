--- conflicted
+++ resolved
@@ -45,13 +45,12 @@
 #include "pop.h"
 #endif
 
-<<<<<<< HEAD
 #ifdef USE_NOTMUCH
 #include "mutt_notmuch.h"
-=======
+#endif
+
 #ifdef USE_NNTP
 #include "nntp.h"
->>>>>>> a614338a
 #endif
 
 #include "buffy.h"
@@ -363,14 +362,8 @@
 }
 #endif
 
-<<<<<<< HEAD
-#ifdef USE_NOTMUCH
-
-int mx_is_notmuch(const char *p)
-=======
 #ifdef USE_NNTP
 int mx_is_nntp (const char *p)
->>>>>>> a614338a
 {
   url_scheme_t scheme;
 
@@ -378,19 +371,29 @@
     return 0;
 
   scheme = url_check_scheme (p);
-<<<<<<< HEAD
+  if (scheme == U_NNTP || scheme == U_NNTPS)
+    return 1;
+
+  return 0;
+}
+#endif
+
+#ifdef USE_NOTMUCH
+
+int mx_is_notmuch(const char *p)
+{
+  url_scheme_t scheme;
+
+  if (!p)
+    return 0;
+
+  scheme = url_check_scheme (p);
   if (scheme == U_NOTMUCH)
-=======
-  if (scheme == U_NNTP || scheme == U_NNTPS)
->>>>>>> a614338a
     return 1;
 
   return 0;
 }
-<<<<<<< HEAD
-
-=======
->>>>>>> a614338a
+
 #endif
 
 int mx_get_magic (const char *path)
@@ -410,17 +413,15 @@
     return M_POP;
 #endif /* USE_POP */
 
-<<<<<<< HEAD
 #ifdef USE_NOTMUCH
   if (mx_is_notmuch(path))
     return M_NOTMUCH;
 #endif
-=======
+
 #ifdef USE_NNTP
   if (mx_is_nntp (path))
     return M_NNTP;
 #endif /* USE_NNTP */
->>>>>>> a614338a
 
   if (stat (path, &st) == -1)
   {
@@ -751,19 +752,17 @@
       break;
 #endif /* USE_POP */
 
-<<<<<<< HEAD
 #ifdef USE_NOTMUCH
     case M_NOTMUCH:
       rc = nm_read_query (ctx);
       break;
 #endif /* USE_IMAP */
-=======
+
 #ifdef USE_NNTP
     case M_NNTP:
       rc = nntp_open_mailbox (ctx);
       break;
 #endif /* USE_NNTP */
->>>>>>> a614338a
 
     default:
       rc = -1;
@@ -883,20 +882,17 @@
       break;
 #endif /* USE_POP */
 
-<<<<<<< HEAD
 #ifdef USE_NOTMUCH
     case M_NOTMUCH:
       rc = nm_sync (ctx, index_hint);
       break;
 #endif /* USE_NOTMUCH */
 
-=======
 #ifdef USE_NNTP
     case M_NNTP:
       rc = nntp_sync_mailbox (ctx);
       break;
 #endif /* USE_NNTP */
->>>>>>> a614338a
   }
 
 #if 0
@@ -1602,17 +1598,15 @@
 	return (pop_check_mailbox (ctx, index_hint));
 #endif /* USE_POP */
 
-<<<<<<< HEAD
 #ifdef USE_NOTMUCH
       case M_NOTMUCH:
 	return nm_check_database(ctx, index_hint);
 #endif
-=======
+
 #ifdef USE_NNTP
       case M_NNTP:
 	return (nntp_check_mailbox (ctx, 0));
 #endif /* USE_NNTP */
->>>>>>> a614338a
     }
   }
 
@@ -1770,15 +1764,11 @@
   int r = 0;
 
   if ((*msg)->magic == M_MH || (*msg)->magic == M_MAILDIR
-<<<<<<< HEAD
-      || (*msg)->magic == M_IMAP || (*msg)->magic == M_POP
-      || (*msg)->magic == M_NOTMUCH)
-=======
 #ifdef USE_NNTP
       || (*msg)->magic == M_NNTP
 #endif
+      || (*msg)->magic == M_NOTMUCH
       || (*msg)->magic == M_IMAP || (*msg)->magic == M_POP)
->>>>>>> a614338a
   {
     r = safe_fclose (&(*msg)->fp);
   }
