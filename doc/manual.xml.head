--- conflicted
+++ resolved
@@ -8931,7 +8931,6 @@
 
 </sect1>
 
-<<<<<<< HEAD
 <sect1 id="compress">
   <title>Compressed Folders Patch</title>
   <subtitle>Read from/write to compressed mailboxes</subtitle>
@@ -8943,19 +8942,6 @@
       To check if Mutt supports <quote>Compress Folders</quote>, look for
       <quote>+USE_COMPRESSED</quote> in the mutt version.
       See: <xref linkend="compile-time-features"/>.
-=======
-<sect1 id="initials">
-  <title>Initials Expando Patch</title>
-  <subtitle>Expando for author's initials</subtitle>
-
-  <sect2 id="initials-patch">
-    <title>Patch</title>
-
-    <para>
-      To check if Mutt supports <quote>Initials</quote>, look for
-      <quote>patch-initials</quote> in the mutt version.
-      See: <xref linkend="mutt-patches"/>.
->>>>>>> 650e14ae
     </para>
 
     <itemizedlist>
@@ -8966,7 +8952,6 @@
     <para>This patch is part of the <ulink url="http://www.neomutt.org/">NeoMutt Project</ulink>.</para>
   </sect2>
 
-<<<<<<< HEAD
   <sect2 id="compress-intro">
     <title>Introduction</title>
 
@@ -9651,72 +9636,31 @@
         <para>
     The <quote>cond-date</quote> patch doesn't have any config of its own.
     It modifies the behavior of the format strings.
-=======
-  <sect2 id="initials-intro">
-    <title>Introduction</title>
-
-        <para>
-    The <quote>initials</quote> patch adds an expando (%I) for an author's
-    initials.
-        </para>
-
-    <para>
-    The index panel displays a list of emails.  Its layout is controlled by
-    the <link linkend="index-format">$index_format</link> variable.  Using
-    this expando saves space in the index panel.  This can be useful if you
-    are regularly working with a small set of people.
-    </para>
-  </sect2>
-
-  <sect2 id="initials-variables">
-    <title>Variables</title>
-
-        <para>
-        This patch has no config of its own.  It adds an expando which can be
-    used in the <link linkend="index-format">$index_format</link> variable.
->>>>>>> 650e14ae
         </para>
   </sect2>
 
 <!--
-<<<<<<< HEAD
   <sect2 id="cond-date-functions">
-=======
-  <sect2 id="initials-functions">
->>>>>>> 650e14ae
     <title>Functions</title>
     <para>None</para>
   </sect2>
 
-<<<<<<< HEAD
   <sect2 id="cond-date-commands">
-=======
-  <sect2 id="initials-commands">
->>>>>>> 650e14ae
     <title>Commands</title>
     <para>None</para>
   </sect2>
 
-<<<<<<< HEAD
   <sect2 id="cond-date-colors">
-=======
-  <sect2 id="initials-colors">
->>>>>>> 650e14ae
     <title>Colors</title>
     <para>None</para>
   </sect2>
 
-<<<<<<< HEAD
   <sect2 id="cond-date-sort">
-=======
-  <sect2 id="initials-sort">
->>>>>>> 650e14ae
     <title>Sort</title>
     <para>None</para>
   </sect2>
 -->
 
-<<<<<<< HEAD
   <sect2 id="cond-date-muttrc">
     <title>Muttrc</title>
 <screen>
@@ -9734,52 +9678,17 @@
 # %[m   This month  %[%a %d]       Thu 12
 # %[y   This year   %[%b %d]       Dec 10
 # -     Older       %[%m/%y ]      06/15
-=======
-  <sect2 id="initials-muttrc">
-    <title>Muttrc</title>
-<screen>
-<emphasis role="comment"># Example Mutt config file for the 'initials' patch.
- 
-# The 'initials' patch has no config of its own.
-# It adds an expando for an author's initials,
-# which can be used in the 'index_format' variable.
- 
-# The default 'index_format' is:</emphasis>
-set index_format='%4C %Z %{%b %d} %-15.15L (%?l?%4l&amp;%4c?) %s'
- 
-<emphasis role="comment"># Where %L represents the author/recipient
- 
-# This might look like:
-#       1   + Nov 17 David Bowie   Changesbowie    ( 689)
-#       2   ! Nov 17 Stevie Nicks  Rumours         ( 555)
-#       3   + Nov 16 Jimi Hendrix  Voodoo Child    ( 263)
-#       4   + Nov 16 Debbie Harry  Parallel Lines  ( 540)
- 
-# Using the %I expando:</emphasis>
-set index_format='%4C %Z %{%b %d} %I (%?l?%4l&amp;%4c?) %s'
- 
-<emphasis role="comment"># This might look like:
-#       1   + Nov 17 DB Changesbowie    ( 689)
-#       2   ! Nov 17 SN Rumours         ( 555)
-#       3   + Nov 16 JH Voodoo Child    ( 263)
-#       4   + Nov 16 DH Parallel Lines  ( 540)
->>>>>>> 650e14ae
  
 # vim: syntax=muttrc</emphasis>
 </screen>
   </sect2>
 
-<<<<<<< HEAD
   <sect2 id="cond-date-see-also">
-=======
-  <sect2 id="initials-see-also">
->>>>>>> 650e14ae
     <title>See Also</title>
 
     <itemizedlist>
       <listitem><para><ulink url="http://www.neomutt.org/">NeoMutt Project</ulink></para></listitem>
       <listitem><para><link linkend="index-format">$index_format</link></para></listitem>
-<<<<<<< HEAD
       <listitem><para><link linkend="nested-if">nested-if patch</link></para></listitem>
       <listitem><para><literal>strftime(3)</literal></para></listitem>
     </itemizedlist>
@@ -9803,28 +9712,11 @@
     <itemizedlist>
     <listitem><para>Aaron Schrab <email>aaron@schrab.com</email></para></listitem>
     <listitem><para>Eric Davis <email>edavis@insanum.com</email></para></listitem>
-=======
-      <listitem><para><link linkend="index-color">index-color patch</link></para></listitem>
-      <listitem><para><link linkend="folder-hook">folder-hook</link></para></listitem>
-    </itemizedlist>
-  </sect2>
-
-  <sect2 id="initials-known-bugs">
-    <title>Known Bugs</title>
-    <para>None</para>
-  </sect2>
-
-  <sect2 id="initials-credits">
-    <title>Credits</title>
-    <itemizedlist>
-    <listitem><para>Vsevolod Volkov <email>vvv@mutt.org.ua</email></para></listitem>
->>>>>>> 650e14ae
     <listitem><para>Richard Russon <email>rich@flatcap.org</email></para></listitem>
     </itemizedlist>
   </sect2>
 </sect1>
 
-<<<<<<< HEAD
 <sect1 id="fmemopen">
   <title>Fmemopen Patch</title>
   <subtitle>Replace some temporary files with memory buffers</subtitle>
@@ -10316,75 +10208,75 @@
 </sect1>
 
 <sect1 id="initials">
-	<title>Initials Expando Patch</title>
-	<subtitle>Expando for author's initials</subtitle>
-
-	<sect2 id="initials-patch">
-		<title>Patch</title>
-
-		<para>
-			To check if Mutt supports <quote>Initials</quote>, look for
-			<quote>patch-initials</quote> in the mutt version.
-			See: <xref linkend="mutt-patches"/>.
-		</para>
-
-		<itemizedlist>
-			<title>Dependencies:</title>
-			<listitem><para>mutt-1.6.1</para></listitem>
-		</itemizedlist>
-
-		<para>This patch is part of the <ulink url="http://www.neomutt.org/">NeoMutt Project</ulink>.</para>
-	</sect2>
-
-	<sect2 id="initials-intro">
-		<title>Introduction</title>
+  <title>Initials Expando Patch</title>
+  <subtitle>Expando for author's initials</subtitle>
+
+  <sect2 id="initials-patch">
+    <title>Patch</title>
+
+    <para>
+      To check if Mutt supports <quote>Initials</quote>, look for
+      <quote>patch-initials</quote> in the mutt version.
+      See: <xref linkend="mutt-patches"/>.
+    </para>
+
+    <itemizedlist>
+      <title>Dependencies:</title>
+      <listitem><para>mutt-1.6.2</para></listitem>
+    </itemizedlist>
+
+    <para>This patch is part of the <ulink url="http://www.neomutt.org/">NeoMutt Project</ulink>.</para>
+  </sect2>
+
+  <sect2 id="initials-intro">
+    <title>Introduction</title>
 
         <para>
-		The <quote>initials</quote> patch adds an expando (%I) for an author's
-		initials.
+    The <quote>initials</quote> patch adds an expando (%I) for an author's
+    initials.
         </para>
 
-		<para>
-		The index panel displays a list of emails.  Its layout is controlled by
-		the <link linkend="index-format">$index_format</link> variable.  Using
-		this expando saves space in the index panel.  This can be useful if you
-		are regularly working with a small set of people.
-		</para>
-	</sect2>
-
-	<sect2 id="initials-variables">
-		<title>Variables</title>
+    <para>
+    The index panel displays a list of emails.  Its layout is controlled by
+    the <link linkend="index-format">$index_format</link> variable.  Using
+    this expando saves space in the index panel.  This can be useful if you
+    are regularly working with a small set of people.
+    </para>
+  </sect2>
+
+  <sect2 id="initials-variables">
+    <title>Variables</title>
 
         <para>
         This patch has no config of its own.  It adds an expando which can be
-		used in the <link linkend="index-format">$index_format</link> variable.
+    used in the <link linkend="index-format">$index_format</link> variable.
         </para>
-	</sect2>
+  </sect2>
 
 <!--
-	<sect2 id="initials-functions">
-		<title>Functions</title>
-		<para>None</para>
-	</sect2>
-
-	<sect2 id="initials-commands">
-		<title>Commands</title>
-		<para>None</para>
-	</sect2>
-
-	<sect2 id="initials-colors">
-		<title>Colors</title>
-		<para>None</para>
-	</sect2>
-
-	<sect2 id="initials-sort">
-		<title>Sort</title>
-		<para>None</para>
-	</sect2>
+  <sect2 id="initials-functions">
+    <title>Functions</title>
+    <para>None</para>
+  </sect2>
+
+  <sect2 id="initials-commands">
+    <title>Commands</title>
+    <para>None</para>
+  </sect2>
+
+  <sect2 id="initials-colors">
+    <title>Colors</title>
+    <para>None</para>
+  </sect2>
+
+  <sect2 id="initials-sort">
+    <title>Sort</title>
+    <para>None</para>
+  </sect2>
 -->
 
-	<sect2 id="initials-muttrc">
-		<title>Muttrc</title>
+  <sect2 id="initials-muttrc">
+    <title>Muttrc</title>
 <screen>
 <emphasis role="comment"># Example Mutt config file for the 'initials' patch.
  
@@ -10414,31 +10306,31 @@
  
 # vim: syntax=muttrc</emphasis>
 </screen>
-	</sect2>
-
-	<sect2 id="initials-see-also">
-		<title>See Also</title>
-
-		<itemizedlist>
-			<listitem><para><ulink url="http://www.neomutt.org/">NeoMutt Project</ulink></para></listitem>
-			<listitem><para><link linkend="index-format">$index_format</link></para></listitem>
-			<listitem><para><link linkend="index-color">index-color patch</link></para></listitem>
-			<listitem><para><link linkend="folder-hook">folder-hook</link></para></listitem>
-		</itemizedlist>
-	</sect2>
-
-	<sect2 id="initials-known-bugs">
-		<title>Known Bugs</title>
-		<para>None</para>
-	</sect2>
-
-	<sect2 id="initials-credits">
-		<title>Credits</title>
-		<itemizedlist>
-		<listitem><para>Vsevolod Volkov <email>vvv@mutt.org.ua</email></para></listitem>
-		<listitem><para>Richard Russon <email>rich@flatcap.org</email></para></listitem>
-		</itemizedlist>
-	</sect2>
+  </sect2>
+
+  <sect2 id="initials-see-also">
+    <title>See Also</title>
+
+    <itemizedlist>
+      <listitem><para><ulink url="http://www.neomutt.org/">NeoMutt Project</ulink></para></listitem>
+      <listitem><para><link linkend="index-format">$index_format</link></para></listitem>
+      <listitem><para><link linkend="index-color">index-color patch</link></para></listitem>
+      <listitem><para><link linkend="folder-hook">folder-hook</link></para></listitem>
+    </itemizedlist>
+  </sect2>
+
+  <sect2 id="initials-known-bugs">
+    <title>Known Bugs</title>
+    <para>None</para>
+  </sect2>
+
+  <sect2 id="initials-credits">
+    <title>Credits</title>
+    <itemizedlist>
+    <listitem><para>Vsevolod Volkov <email>vvv@mutt.org.ua</email></para></listitem>
+    <listitem><para>Richard Russon <email>rich@flatcap.org</email></para></listitem>
+    </itemizedlist>
+  </sect2>
 </sect1>
 
 <sect1 id="keywords">
@@ -12726,8 +12618,6 @@
 	</sect2>
 </sect1>
 
-=======
->>>>>>> 650e14ae
 </chapter>
 
 <chapter id="security">
